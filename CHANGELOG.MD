--- conflicted
+++ resolved
@@ -5,19 +5,12 @@
 - Error handling for malformed `appInfo` object passed to `initialiseApp` (issue #257)
 
 ### Fixed
-<<<<<<< HEAD
-- Error handling for malformed appInfo object passed to initialiseApp
-- Prevents allocated CString reference from being reassigned to a corrupted value
-
-## SAFE libraries Dependencies
-=======
 - Error "invalid utf-8: corrupt contents" fixed by preventing allocated CString reference from being reassigned to a corrupted value (issue #258)
 
 ## SAFE libraries Dependencies
 - safe_app: v0.8.0
 - system_uri: v0.4.0
 - deps_downloader: v0.2.0
->>>>>>> 4b207e12
 
 [0.9.0] - 27-7-2018
 ### Added
