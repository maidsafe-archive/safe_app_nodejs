--- conflicted
+++ resolved
@@ -26,15 +26,11 @@
   */
   constructor(appInfo, networkStateCallBack, options) {
     super();
-<<<<<<< HEAD
-
-=======
     this.options = Object.assign({
       log: true,
       registerScheme: true
     }, options);
     lib.init(this.options);
->>>>>>> 822c355d
     this._appInfo = appInfo;
     this.validateAppInfo();
     this.networkState = consts.NET_STATE_INIT;
