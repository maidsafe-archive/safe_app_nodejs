const EventEmitter = require('events').EventEmitter;
const autoref = require('./helpers').autoref;
const api = require('./api');
const lib = require('./native/lib');
const crypto = require('crypto');
const parseUrl = require('url').parse;
const consts = require('./consts');


/**
 * Holds one sessions with the network and is the primary interface to interact
 * with the network. As such it also provides all API-Providers connected through
 * this session.
 */
class SAFEApp extends EventEmitter {

  /**
  * @private
  * Initiate a new App instace. Wire up all the API's and set up the
  * authentication URI-handler with the system.
  *
  * @param {AppInfo} appInfo
  */
  constructor(appInfo) {
    super();
    this._appInfo = appInfo;
    this._networkState = 'init';
    this._connection = null;
    Object.getOwnPropertyNames(api).forEach((key) => {
      this[`_${key}`] = new api[key](this);
    });
  }

  /**
  * get the AuthInterface instance connected to this session
  * @returns {AuthInterface}
  **/
  get auth() {
    return this._auth;
  }


  /**
  * get the CipherOptInterface instance connected to this session
  * @returns {CipherOptInterface}
  **/
  get cipherOpt() {
    return this._cipherOpt;
  }

  /**
  * get the ImmutableDataInterface instance connected to this session
  * @returns {ImmutableDataInterface}
  **/
  get immutableData() {
    return this._immutableData;
  }

  /**
  * get the MutableDataInterface instance connected to this session
  * @returns {MutableDataInterface}
  **/
  get mutableData() {
    return this._mutableData;
  }

  /**
  * Helper to lookup a given `safe://`-url in accordance with the
  * convention and find the requested object.
  *
  * @arg {String} url the url you want to fetch
  * @returns {Promise<File>} the file object found for that URL
  */
  webFetch(url) {
    const parsedUrl = parseUrl(url);
    if (!parsedUrl) return Promise.reject(new Error('Not a proper URL!'));

    const hostname = parsedUrl.hostname;
    const path = parsedUrl.pathname || '';
    // lets' unpack
    const hostParts = hostname.split('.');
    const lookupName = hostParts.pop(); // last one is 'domain'
    const serviceName = hostParts.join('.'); // all others are 'service'
    const address = crypto.createHash('sha256').update(lookupName).digest();

    return this.mutableData.newPublic(address, consts.TAG_TYPE_DNS)
      .then((mdata) => mdata.get(serviceName)
          .catch((err) => {
            if ((err.name === 'ERR_NO_SUCH_ENTRY') && (!serviceName || !serviceName.length)) {
              return mdata.get('www');
            }
            return Promise.reject(err);
          })
        .then((value) => this.mutableData.newPublic(value.buf, consts.TAG_TYPE_WWW))
<<<<<<< HEAD
        .then((service) => service.emulateAs('NFS').fetch(path[0] === '/' ? path.substr(1) : path))));
=======
        .then((service) => service.emulateAs('NFS'))
        .then((emulation) => emulation.fetch(path)
          .catch((err) => {
            if (err.name === 'ERR_FILE_NOT_FOUND') {
              let newPath;
              if (!path || !path.length) {
                newPath = '/index.html';
              } else if (path[path.length - 1] === '/') {
                newPath = `${path}index.html`;
              } else if (path[0] === '/') {
                // directly try the non-slash version
                return emulation.fetch(path.slice(1, path.length));
              }

              if (newPath) {
                // try the newly created path
                return emulation.fetch(newPath).catch((e) => {
                  // and the version without the leading slash
                  if (e.name === 'ERR_FILE_NOT_FOUND') {
                    return emulation.fetch(newPath.slice(1, path.length));
                  }
                  return Promise.reject(e);
                });
              }
            }
            return Promise.reject(err);
          })));
>>>>>>> 357d9d51
  }


  /**
  * @private
  * Replace the connection to the native layer. When there is already one
  * set up for the current app, free it on the native layer. Should only be
  * used at startup/beginning as it will devaluate all handlers that might
  * still be around after switching.
  *
  * @param {Pointer} con - the pointer to the native object
  */
  set connection(con) {
    if (this._connection) {
      lib.free_app(this._connection);
    }
    this._connection = con;
  }

  /**
  * The current connection object hold on the Rust-Side
  * @returns {Pointer}
  **/
  get connection() {
    if (!this._connection) throw Error('Setup Incomplete. Connection not available yet.');
    return this._connection;
  }

  /**
  * The current Network state
  * @returns {String} of latest state
  **/
  get networkState() {
    return this._networkState;
  }

  /**
  * The current appInfo
  **/
  get appInfo() {
    return this._appInfo;
  }

  /**
  * Create a SAFEApp and try to login it through the `authUri`
  * @param {AppInfo} appInfo - the AppInfo
  * @param {String} authUri - URI containing the authentication info
  * @returns {Promise<SAFEApp>} authenticated and connected SAFEApp
  **/
  static fromAuthUri(appInfo, authUri) {
    const app = autoref(new SAFEApp(appInfo));
    return app.auth.loginFromURI(authUri);
  }


  /**
  * @private
  * Called from the native library whenever the network state
  * changes.
  */
  _networkStateUpdated(uData, error, newState) {
    // FIXME: we need to map the state to strings
    this.emit('network-state-updated', newState, this._networkState);
    this.emit(`network-state-${newState}`, this._networkState);
    this._networkState = newState;
  }


  /**
  * @private
  * free the app. used by the autoref feature
  * @param {SAFEApp} app - the app to free
  */
  static free(app) {
    // we are freed last, anything you do after this
    // will probably fail.
    lib.free_app(app.connection);

    // in the hopes, this all cleans up,
    // before we do in a matter of seconds from now
  }

}
module.exports = SAFEApp;<|MERGE_RESOLUTION|>--- conflicted
+++ resolved
@@ -92,11 +92,8 @@
             return Promise.reject(err);
           })
         .then((value) => this.mutableData.newPublic(value.buf, consts.TAG_TYPE_WWW))
-<<<<<<< HEAD
-        .then((service) => service.emulateAs('NFS').fetch(path[0] === '/' ? path.substr(1) : path))));
-=======
         .then((service) => service.emulateAs('NFS'))
-        .then((emulation) => emulation.fetch(path)
+        .then((emulation) => emulation.fetch(path[0] === '/' ? path.substr(1) : path)
           .catch((err) => {
             if (err.name === 'ERR_FILE_NOT_FOUND') {
               let newPath;
@@ -122,7 +119,6 @@
             }
             return Promise.reject(err);
           })));
->>>>>>> 357d9d51
   }
 
 
