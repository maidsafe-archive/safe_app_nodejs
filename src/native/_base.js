const makeFfiError = require('./_error.js');
const ffi = require('ffi');
const ref = require('ref');
const Struct = require('ref-struct');
const ArrayType = require('ref-array'); 

const i32 = ref.types.int32;
const u8 = ref.types.uint8; 
const u64 = ref.types.uint64; 
const u8Pointer = ref.refType(u8);
const Void = ref.types.void;
const VoidPtr = ref.refType(Void);
const usize = ref.types.size_t;
const bool = ref.types.bool;

const FfiString = new Struct({
  ptr: u8Pointer,
  len: usize,
  cap: usize 
});

const FfiStringPointer = new ref.refType(FfiString);
<<<<<<< HEAD
const u8Array = new ArrayType(u8);
const XOR_NAME = new ArrayType(u8, 32); // FIXME: use exported const instead
=======
const u8Array = ArrayType(u8);
const XOR_NAME = ref.refType(ArrayType(u8, 32)); // FIXME: use exported const instead
const PUBLICKEYBYTES = ref.refType(ArrayType(usize, 32)); // FIXME: use exported const instead
>>>>>>> 905fa395

const ObjectHandle = u64;
const App = Struct({});
const AppPtr = ref.refType(App);


module.exports = {
  types: {
    App,
    AppPtr,
    FfiString,
    FfiStringPointer,
    ObjectHandle,
    XOR_NAME,
<<<<<<< HEAD
=======
    PUBLICKEYBYTES,
>>>>>>> 905fa395
    VoidPtr,
    i32,
    bool,
    u64,
    u8,
    u8Array,
    u8Pointer,
    Void,
    usize 
  },
  functions: {
    ffi_string_create: [Void, [u8Pointer, usize]],
    ffi_string_free: [Void, [FfiString] ]
  },
  helpers: {
    read_string(ffi_str) {
      const derf = ffi_str.deref();
      return ref.reinterpret(derf.ptr, derf.len).toString();
    },
    makeFfiString: function(str) {
        const b = new Buffer(str);
        return new FfiString({ptr: b, len: b.length, cap: b.length});
    },
    asBuffer: function(res) {
      return ref.reinterpret(res[0], res[1]);
    },
    asFFIString: function(str) {
      return [makeFfiString(str)]
    },
    Promisified: function(formatter, rTypes, after) {
      // create internal function that will be
      // invoked ontop of the direct binding
      // mixing a callback into the arguments
      // and returning a promise
      return (lib, fn) => (function() {
        // the internal function that wraps the
        // actual function call

        // if there is a formatter, we are reformatting
        // the incoming arguments first
        const args = formatter ? formatter.apply(formatter, arguments): Array.prototype.slice.call(arguments);
<<<<<<< HEAD
        
        // compile the callback-types-definiton
        let types = ['pointer', i32]; // we always have: user_context, error
=======
        let types = ['pointer', i32]; // user_context, error
>>>>>>> 905fa395
        if (Array.isArray(rTypes)) {
          types = types.concat(rTypes);
        } else if (rTypes) {
          types.push(rTypes);
        }
        return new Promise((resolve, reject) => {
<<<<<<< HEAD
          // append user-context and callback
          // to the arguments
          args.push(ref.NULL);
          args.push(ffi.Callback("void", types,
              function(uctx, err) {
                // error found, errback with translated error
                if(err !== 0) return reject(makeFfiError(err));

                // take off the ctx and error
                let res = Array.prototype.slice.call(arguments, 2)
                if (after) {
                  // we are post-processing the entry
                  res = after(res);
                } else if (types.length === 3){
                  // no post-processing but given only one
                  // item given, use instead of array.
                  res = arguments[2]
                }
                resolve(res);
              }));
          // and call the function
=======
          args.push(ref.NULL);
          args.push(ffi.Callback("void", types,
              function(uctx, err) {
                console.log("received", arguments);
                if(err !== 0) return reject(makeFfiError(err));
                // only one item or more?
                let res = types.length === 3 ? arguments[2] : Array.prototype.slice.call(arguments, 2);
                resolve(res);
              }));
          console.log("calling", args);
>>>>>>> 905fa395
          fn.apply(fn, args);
        });
      });
    }
  }
}<|MERGE_RESOLUTION|>--- conflicted
+++ resolved
@@ -20,14 +20,10 @@
 });
 
 const FfiStringPointer = new ref.refType(FfiString);
-<<<<<<< HEAD
+
 const u8Array = new ArrayType(u8);
 const XOR_NAME = new ArrayType(u8, 32); // FIXME: use exported const instead
-=======
-const u8Array = ArrayType(u8);
-const XOR_NAME = ref.refType(ArrayType(u8, 32)); // FIXME: use exported const instead
 const PUBLICKEYBYTES = ref.refType(ArrayType(usize, 32)); // FIXME: use exported const instead
->>>>>>> 905fa395
 
 const ObjectHandle = u64;
 const App = Struct({});
@@ -42,10 +38,7 @@
     FfiStringPointer,
     ObjectHandle,
     XOR_NAME,
-<<<<<<< HEAD
-=======
     PUBLICKEYBYTES,
->>>>>>> 905fa395
     VoidPtr,
     i32,
     bool,
@@ -87,20 +80,15 @@
         // if there is a formatter, we are reformatting
         // the incoming arguments first
         const args = formatter ? formatter.apply(formatter, arguments): Array.prototype.slice.call(arguments);
-<<<<<<< HEAD
         
         // compile the callback-types-definiton
         let types = ['pointer', i32]; // we always have: user_context, error
-=======
-        let types = ['pointer', i32]; // user_context, error
->>>>>>> 905fa395
         if (Array.isArray(rTypes)) {
           types = types.concat(rTypes);
         } else if (rTypes) {
           types.push(rTypes);
         }
         return new Promise((resolve, reject) => {
-<<<<<<< HEAD
           // append user-context and callback
           // to the arguments
           args.push(ref.NULL);
@@ -122,18 +110,6 @@
                 resolve(res);
               }));
           // and call the function
-=======
-          args.push(ref.NULL);
-          args.push(ffi.Callback("void", types,
-              function(uctx, err) {
-                console.log("received", arguments);
-                if(err !== 0) return reject(makeFfiError(err));
-                // only one item or more?
-                let res = types.length === 3 ? arguments[2] : Array.prototype.slice.call(arguments, 2);
-                resolve(res);
-              }));
-          console.log("calling", args);
->>>>>>> 905fa395
           fn.apply(fn, args);
         });
       });
