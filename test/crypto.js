--- conflicted
+++ resolved
@@ -171,27 +171,10 @@
         });
     });
 
-<<<<<<< HEAD
     it('throws error if secret enc key not provided for encryption', () => {
       const plaintext = `all the ${Math.random()} places where I've been`;
       const test = () => myHandleOnTheirPubKey.encrypt(plaintext);
       return should(test).throw(errConst.MISSING_SEC_ENC_KEY.msg(32));
-=======
-    it('throws error on decrypt if public enc key not provided', () => {
-      const plaintext = `all the ${Math.random()} places where I've been`;
-      return myHandleOnTheirPubKey.encrypt(plaintext, myKeys.secEncKey)
-        .then((cipher) => {
-          should(cipher.toString()).not.equal(plaintext);
-          const test = () => theirKeys.secEncKey.decrypt(cipher);
-          should(test).throw(errConst.MISSING_PUB_ENC_KEY.msg);
-        });
-    });
-
-    it('throws error if secret enc key not provided for encryption', () => {
-      const plaintext = `all the ${Math.random()} places where I've been`;
-      const test = () => myHandleOnTheirPubKey.encrypt(plaintext);
-      should(test).throw(errConst.MISSING_SEC_ENC_KEY.msg(32));
->>>>>>> a646247c
     });
 
     it('encrypts and decrypts with seal', () => {
