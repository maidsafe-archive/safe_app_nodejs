const should = require('should');
const h = require('./helpers');
const errConst = require('../src/error_const');

const createAuthenticatedTestApp = h.createAuthenticatedTestApp;

/* eslint-disable no-shadow */
describe('auth interface', () => {
  let app;

  before(async () => {
    const containersPermissions = { _public: ['Read'], _publicNames: ['Read', 'Insert', 'ManagePermissions'] };
    app = await createAuthenticatedTestApp('_test_scope', containersPermissions);
  });

  it('should build some authentication uri', () => {
    const app = h.createTestApp();
    return app.auth.genAuthUri({ _public: ['Read'] })
        .then((resp) => should(resp.uri).startWith('safe-auth:'));
  });

  it('should build some authentication uri if missing permissions object', () => {
    const app = h.createTestApp();
<<<<<<< HEAD
    return app.auth.genAuthUri()
=======
    app.auth.genAuthUri()
>>>>>>> a646247c
      .then((resp) => should(resp.uri).startWith('safe-auth:'));
  });

  it('throws error if permissions object contains invalid permission', async () => {
    const app = h.createTestApp();
    const test = () => app.auth.genAuthUri({ _public: ['Invalid'] });
<<<<<<< HEAD
    return should(test).throw('Invalid is not a valid permission');
=======
    should(test).throw('Invalid is not a valid permission');
>>>>>>> a646247c
  });

  it('should throw error if non-standard container is requested', () => {
    const containersPermissions = { _app: ['Read', 'Insert', 'ManagePermissions'] };
<<<<<<< HEAD
    return should(createAuthenticatedTestApp('_test_scope', containersPermissions, { own_container: true }))
      .be.rejected();
=======
    const result = createAuthenticatedTestApp('_test_scope', containersPermissions, { own_container: true });
    should(result).be.rejectedWith(`
    Err(
        Unexpected(
                "'_app' not found in the access container"
                    )`
    );
  });

  it('is authenticated for testing', () => {
    should(app.auth.registered).be.true();
>>>>>>> a646247c
  });

  it('is authenticated for testing', () => should(app.auth.registered).be.true());

  it('should build some containers uri', () => {
    const app = h.createTestApp();
    return app.auth.genContainerAuthUri({ _public: ['Insert'] })
        .then((resp) => should(resp.uri).startWith('safe-auth:'));
  });

  it('should build some containers uri if missing containers object', () => {
    const app = h.createTestApp();
<<<<<<< HEAD
    return app.auth.genContainerAuthUri()
=======
    app.auth.genContainerAuthUri()
>>>>>>> a646247c
      .then((resp) => should(resp.uri).startWith('safe-auth:'));
  });

  it('throws error if invalid container permission requested', () => {
    const app = h.createTestApp();
    const test = () => app.auth.genContainerAuthUri({ _public: ['Invalid'] });
<<<<<<< HEAD
    return should(test).throw('Invalid is not a valid permission');
=======
    should(test).throw('Invalid is not a valid permission');
>>>>>>> a646247c
  });

  it('should build some shared MD uri', () => {
    const app = h.createTestApp();
    const sharedMdXorName = h.createRandomXorName();
    const perms = [{ type_tag: 15001, name: sharedMdXorName, perms: ['Insert'] }];
    return app.auth.genShareMDataUri(perms)
        .then((resp) => should(resp.uri).startWith('safe-auth:'));
  });

  it('should throw error for non-existent permissions array for share MD request', () => {
    const app = h.createTestApp();
    const test = () => app.auth.genShareMDataUri();
<<<<<<< HEAD
    return should(test).throw(errConst.MISSING_PERMS_ARRAY.msg);
=======
    should(test).throw(errConst.MISSING_PERMS_ARRAY.msg);
>>>>>>> a646247c
  });

  it('should throw error for misspelled or non-existent share MD request permission', async () => {
    const app = h.createTestApp();
    const sharedMdXorName = h.createRandomXorName();
    const perms = [{ name: sharedMdXorName, perms: ['Insert'] }];
    const test = () => app.auth.genShareMDataUri(perms);
<<<<<<< HEAD
    return should(test).throw(errConst.INVALID_SHARE_MD_PERMISSION.msg(JSON.stringify(perms[0])));
=======
    should(test).throw(errConst.INVALID_SHARE_MD_PERMISSION.msg(JSON.stringify(perms[0])));
>>>>>>> a646247c
  });

  it('should throw error for malformed share MD request permission', async () => {
    const app = h.createTestApp();
    const sharedMdXorName = h.createRandomXorName();
    const perms = { type_tag: 15001, name: sharedMdXorName, perms: ['Insert'] };
    const test = () => app.auth.genShareMDataUri(perms);
<<<<<<< HEAD
    return should(test).throw(errConst.INVALID_PERMS_ARRAY.msg);
=======
    should(test).throw(errConst.INVALID_PERMS_ARRAY.msg);
>>>>>>> a646247c
  });

  it('should throw error for invalid share MD request permission', async () => {
    const app = h.createTestApp();
    const sharedMdXorName = h.createRandomXorName();
    const perms = [{ type_tag: 15001, name: sharedMdXorName, perms: ['Wrong'] }];
    const test = () => app.auth.genShareMDataUri(perms);
<<<<<<< HEAD
    return should(test).throw(`${perms[0].perms[0]} is not a valid permission`);
=======
    should(test).throw(`${perms[0].perms[0]} is not a valid permission`);
>>>>>>> a646247c
  });

  it('should throw error for share MD request if type_tag is non-integer', async () => {
    const app = h.createTestApp();
    const sharedMdXorName = h.createRandomXorName();
    const perms = [{ type_tag: 'non-integer', name: sharedMdXorName, perms: ['Insert'] }];
    const test = () => app.auth.genShareMDataUri(perms);
<<<<<<< HEAD
    return should(test).throw(
=======
    should(test).throw(
>>>>>>> a646247c
      errConst.INVALID_SHARE_MD_PERMISSION.msg(JSON.stringify(perms[0]))
    );
  });

  it('should throw error for share MD request if name is not 32 byte buffer', async () => {
    const app = h.createTestApp();
    const mdName = 'not 32 byte buffer';
    const perms = [{ type_tag: 15001, name: mdName, perms: ['Insert'] }];
    const test = () => app.auth.genShareMDataUri(perms);
<<<<<<< HEAD
    return should(test).throw(
=======
    should(test).throw(
>>>>>>> a646247c
      errConst.INVALID_SHARE_MD_PERMISSION.msg(JSON.stringify(perms[0]))
    );
  });

  it('creates unregistered connection', () => {
    const app = h.createTestApp();
    return app.auth.genConnUri()
      .then((resp) => {
        should(resp.uri).is.not.undefined();
        return should(resp.uri).startWith('safe-auth:');
      });
  });

  it('logs in to network with URI response from authenticator', () => {
    const app = h.createTestApp();
    return should(app.auth.loginFromURI(h.authUris.registeredUri)).be.fulfilled();
  });

  it('creates an authenticated session just for testing', () => {
    const app = h.createTestApp();
    return should(app.auth.loginForTest()).be.fulfilled();
  }).timeout(20000);
});

describe('Access Container', () => {
  let app;

  before(async () => {
    const containersPermissions = { _public: ['Read'], _publicNames: ['Read', 'Insert', 'ManagePermissions'] };
    app = await createAuthenticatedTestApp('_test_scope', containersPermissions, { own_container: true });
  });

  it('should have a connection object after completing app authentication', () => {
    should.exist(app.connection);
  });

  /* eslint-disable dot-notation */
  it('get container names', () => app.auth.refreshContainersPermissions().then(() =>
    app.auth.getContainersPermissions().then((contsPerms) => {
      // we always get a our own sandboxed container in tests
      should(Object.keys(contsPerms).length).be.equal(3);
      should(contsPerms['_public']).be.eql({
        Read: true,
        Insert: false,
        Delete: false,
        Update: false,
        ManagePermissions: false
      });
      return should(contsPerms['_publicNames']).be.eql({
        Read: true,
        Insert: true,
        Delete: false,
        Update: false,
        ManagePermissions: true
      });
    })));

  it('returns empty object if no containers found for app', async () => {
    const appWithNoContainers = await createAuthenticatedTestApp();
    const noContainers = await appWithNoContainers.auth.getContainersPermissions();
    const isObject = noContainers.constructor === Object;
    const emptyObject = Object.keys(noContainers).length === 0;
<<<<<<< HEAD
    return should(isObject && emptyObject).be.true();
=======
    should(isObject && emptyObject).be.true();
>>>>>>> a646247c
  });

  it('get own container', () => app.auth.refreshContainersPermissions().then(() =>
    app.auth.getOwnContainer().then((mdata) => should(mdata).is.not.undefined())));

  it('throws error if root container requested but was not created', async () => {
    const containersPermissions = { _public: ['Read'], _publicNames: ['Read', 'Insert', 'ManagePermissions'] };
    const app = await createAuthenticatedTestApp('_test_scope_2', containersPermissions, { own_container: false });
    return should(app.auth.getOwnContainer()).be.rejectedWith('Container not found');
  });

  it('throws error if root container requested but was not created', async () => {
    const containersPermissions = { _public: ['Read'], _publicNames: ['Read', 'Insert', 'ManagePermissions'] };
    const app = await createAuthenticatedTestApp('_test_scope_2', containersPermissions, { own_container: false });
    const test = app.auth.getOwnContainer();
    should(test).be.rejectedWith('-1002: Container not found');
  });

  it('has read access to `_public`', () => app.auth.refreshContainersPermissions().then(() =>
      app.auth.canAccessContainer('_public').then((hasAccess) => should(hasAccess).be.true())));

  it('has access to `_public` for `Read` and Insert`', () => app.auth.refreshContainersPermissions().then(() =>
      app.auth.canAccessContainer('_public', ['Read', 'Insert']).then((hasAccess) => should(hasAccess).be.false())));

  it('has access to `_publicNames` for `Read` and ManagePermissions`', () => app.auth.refreshContainersPermissions().then(() =>
      app.auth.canAccessContainer('_publicNames', ['Read', 'ManagePermissions']).then((hasAccess) => should(hasAccess).be.true())));

  it('access permission provided as a string', () => app.auth.refreshContainersPermissions().then(() =>
      app.auth.canAccessContainer('_public', 'Read').then((hasAccess) => should(hasAccess).be.true())));

  it('can\'t access to `__does_not_exist`', () => app.auth.refreshContainersPermissions().then(() => should(app.auth.canAccessContainer('__does_not_exist')).be.rejected()));

  it('read info of `_public`', () => app.auth.refreshContainersPermissions().then(() =>
      app.auth.getContainer('_public').then((ctnr) => ctnr.getNameAndTag()).then((resp) => {
        should(resp.name).is.not.undefined();
        return should(resp.type_tag).equal(15000);
      })));

  it('throws error is no container name provided', () => app.auth.refreshContainersPermissions().then(() => {
    const test = () => app.auth.getContainer();
<<<<<<< HEAD
    return should(test).throw(errConst.MISSING_CONTAINER_STRING.msg);
=======
    should(test).throw(errConst.MISSING_CONTAINER_STRING.msg);
>>>>>>> a646247c
  }));

  it('read info of own container', () => app.auth.refreshContainersPermissions().then(() =>
      app.auth.getOwnContainer().then((ctnr) => ctnr.getNameAndTag()).then((resp) => {
        should(resp.name).is.not.undefined();
        return should(resp.type_tag).equal(15000);
      })));

  it('mutate info of `_publicNames` container', () => app.auth.refreshContainersPermissions().then(() =>
      app.auth.getContainer('_publicNames')
        .then((md) => md.getEntries()
          .then((entries) => entries.mutate()
            .then((mut) => mut.insert('key1', 'value1')
              .then(() => md.applyEntriesMutation(mut))
            )))
        .then(() => app.auth.getContainer('_publicNames'))
          .then((md) => md.get('key1'))
          .then((value) => {
            should(value.buf).not.be.undefined();
            return should(value.buf.toString()).equal('value1');
          })
  ));

  it('mutate info of own container', () => app.auth.refreshContainersPermissions().then(() =>
      app.auth.getOwnContainer()
        .then((md) => md.getEntries()
          .then((entries) => entries.mutate()
            .then((mut) => mut.insert('key1', 'value1')
              .then(() => md.applyEntriesMutation(mut))
            )))
        .then(() => app.auth.getOwnContainer())
          .then((md) => md.get('key1'))
          .then((value) => {
            should(value.buf).not.be.undefined();
            return should(value.buf.toString()).equal('value1');
          })
  ));
}).timeout(15000);<|MERGE_RESOLUTION|>--- conflicted
+++ resolved
@@ -21,42 +21,20 @@
 
   it('should build some authentication uri if missing permissions object', () => {
     const app = h.createTestApp();
-<<<<<<< HEAD
     return app.auth.genAuthUri()
-=======
-    app.auth.genAuthUri()
->>>>>>> a646247c
       .then((resp) => should(resp.uri).startWith('safe-auth:'));
   });
 
   it('throws error if permissions object contains invalid permission', async () => {
     const app = h.createTestApp();
     const test = () => app.auth.genAuthUri({ _public: ['Invalid'] });
-<<<<<<< HEAD
     return should(test).throw('Invalid is not a valid permission');
-=======
-    should(test).throw('Invalid is not a valid permission');
->>>>>>> a646247c
   });
 
   it('should throw error if non-standard container is requested', () => {
     const containersPermissions = { _app: ['Read', 'Insert', 'ManagePermissions'] };
-<<<<<<< HEAD
     return should(createAuthenticatedTestApp('_test_scope', containersPermissions, { own_container: true }))
       .be.rejected();
-=======
-    const result = createAuthenticatedTestApp('_test_scope', containersPermissions, { own_container: true });
-    should(result).be.rejectedWith(`
-    Err(
-        Unexpected(
-                "'_app' not found in the access container"
-                    )`
-    );
-  });
-
-  it('is authenticated for testing', () => {
-    should(app.auth.registered).be.true();
->>>>>>> a646247c
   });
 
   it('is authenticated for testing', () => should(app.auth.registered).be.true());
@@ -69,22 +47,14 @@
 
   it('should build some containers uri if missing containers object', () => {
     const app = h.createTestApp();
-<<<<<<< HEAD
     return app.auth.genContainerAuthUri()
-=======
-    app.auth.genContainerAuthUri()
->>>>>>> a646247c
       .then((resp) => should(resp.uri).startWith('safe-auth:'));
   });
 
   it('throws error if invalid container permission requested', () => {
     const app = h.createTestApp();
     const test = () => app.auth.genContainerAuthUri({ _public: ['Invalid'] });
-<<<<<<< HEAD
     return should(test).throw('Invalid is not a valid permission');
-=======
-    should(test).throw('Invalid is not a valid permission');
->>>>>>> a646247c
   });
 
   it('should build some shared MD uri', () => {
@@ -98,11 +68,7 @@
   it('should throw error for non-existent permissions array for share MD request', () => {
     const app = h.createTestApp();
     const test = () => app.auth.genShareMDataUri();
-<<<<<<< HEAD
     return should(test).throw(errConst.MISSING_PERMS_ARRAY.msg);
-=======
-    should(test).throw(errConst.MISSING_PERMS_ARRAY.msg);
->>>>>>> a646247c
   });
 
   it('should throw error for misspelled or non-existent share MD request permission', async () => {
@@ -110,11 +76,7 @@
     const sharedMdXorName = h.createRandomXorName();
     const perms = [{ name: sharedMdXorName, perms: ['Insert'] }];
     const test = () => app.auth.genShareMDataUri(perms);
-<<<<<<< HEAD
     return should(test).throw(errConst.INVALID_SHARE_MD_PERMISSION.msg(JSON.stringify(perms[0])));
-=======
-    should(test).throw(errConst.INVALID_SHARE_MD_PERMISSION.msg(JSON.stringify(perms[0])));
->>>>>>> a646247c
   });
 
   it('should throw error for malformed share MD request permission', async () => {
@@ -122,11 +84,7 @@
     const sharedMdXorName = h.createRandomXorName();
     const perms = { type_tag: 15001, name: sharedMdXorName, perms: ['Insert'] };
     const test = () => app.auth.genShareMDataUri(perms);
-<<<<<<< HEAD
     return should(test).throw(errConst.INVALID_PERMS_ARRAY.msg);
-=======
-    should(test).throw(errConst.INVALID_PERMS_ARRAY.msg);
->>>>>>> a646247c
   });
 
   it('should throw error for invalid share MD request permission', async () => {
@@ -134,11 +92,7 @@
     const sharedMdXorName = h.createRandomXorName();
     const perms = [{ type_tag: 15001, name: sharedMdXorName, perms: ['Wrong'] }];
     const test = () => app.auth.genShareMDataUri(perms);
-<<<<<<< HEAD
     return should(test).throw(`${perms[0].perms[0]} is not a valid permission`);
-=======
-    should(test).throw(`${perms[0].perms[0]} is not a valid permission`);
->>>>>>> a646247c
   });
 
   it('should throw error for share MD request if type_tag is non-integer', async () => {
@@ -146,11 +100,7 @@
     const sharedMdXorName = h.createRandomXorName();
     const perms = [{ type_tag: 'non-integer', name: sharedMdXorName, perms: ['Insert'] }];
     const test = () => app.auth.genShareMDataUri(perms);
-<<<<<<< HEAD
     return should(test).throw(
-=======
-    should(test).throw(
->>>>>>> a646247c
       errConst.INVALID_SHARE_MD_PERMISSION.msg(JSON.stringify(perms[0]))
     );
   });
@@ -160,11 +110,7 @@
     const mdName = 'not 32 byte buffer';
     const perms = [{ type_tag: 15001, name: mdName, perms: ['Insert'] }];
     const test = () => app.auth.genShareMDataUri(perms);
-<<<<<<< HEAD
     return should(test).throw(
-=======
-    should(test).throw(
->>>>>>> a646247c
       errConst.INVALID_SHARE_MD_PERMISSION.msg(JSON.stringify(perms[0]))
     );
   });
@@ -227,11 +173,7 @@
     const noContainers = await appWithNoContainers.auth.getContainersPermissions();
     const isObject = noContainers.constructor === Object;
     const emptyObject = Object.keys(noContainers).length === 0;
-<<<<<<< HEAD
     return should(isObject && emptyObject).be.true();
-=======
-    should(isObject && emptyObject).be.true();
->>>>>>> a646247c
   });
 
   it('get own container', () => app.auth.refreshContainersPermissions().then(() =>
@@ -272,11 +214,7 @@
 
   it('throws error is no container name provided', () => app.auth.refreshContainersPermissions().then(() => {
     const test = () => app.auth.getContainer();
-<<<<<<< HEAD
     return should(test).throw(errConst.MISSING_CONTAINER_STRING.msg);
-=======
-    should(test).throw(errConst.MISSING_CONTAINER_STRING.msg);
->>>>>>> a646247c
   }));
 
   it('read info of own container', () => app.auth.refreshContainersPermissions().then(() =>
