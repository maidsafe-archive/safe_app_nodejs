--- conflicted
+++ resolved
@@ -1,11 +1,6 @@
 {
-<<<<<<< HEAD
   "name": "@maidsafe/safe-node-app",
   "version": "0.2.1-6",
-=======
-  "name": "safe-app",
-  "version": "0.2.1",
->>>>>>> 29787fc1
   "description": "",
   "main": "src/index.js",
   "scripts": {
