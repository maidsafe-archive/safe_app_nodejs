--- conflicted
+++ resolved
@@ -6,18 +6,6 @@
   "scripts": {
     "lint": "eslint src test",
     "fix-lint": "eslint --fix src test",
-<<<<<<< HEAD
-    "clean": "cd system_uri && cargo clean && cd ../native/safe_app && cargo clean",
-    "build-system-uri-release": "cd system_uri && cargo build --release && cd ../ && cp -f system_uri/target/release/*system_uri* ./src/native",
-    "build-safe-lib-release": "cd native/safe_app && cargo build --release && cd ../../ && cp -f native/target/release/*safe_app* ./src/native",
-    "build-libs-release": "npm run build-system-uri-release && npm run build-safe-app-release",
-    "build-system-uri": "cd system_uri && cargo build && cd ../ && cp -f system_uri/target/debug/*system_uri* ./src/native",
-    "build-safe-lib": "cd native/safe_app && cargo build --features \"use-mock-routing testing\" && cd ../../ && cp -f native/target/debug/*safe_app* ./src/native",
-    "build-libs": "npm run build-system-uri && npm run build-safe-lib",
-    "prepublish": "npm run build-libs",
-    "pretest": "npm run build-libs",
-=======
->>>>>>> 981fc65a
     "postinstall": "download_deps --package package.json",
     "docs": "documentation build --config etc/documentation.yml --github true --output docs --format html src/**",
     "serve-docs": "documentation serve --config etc/documentation.yml --github true --output docs --format html src/**",
